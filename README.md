--- conflicted
+++ resolved
@@ -1,12 +1,8 @@
 # StarWars blog database
 
-<<<<<<< HEAD
-Inside the `src/models.py` file you will find a couple of classes describing an example database.
-=======
 **Important**: To do this activity you need to `fork` this repo into your **Github** account and then open the forked repo on Gitpod.
 
-Inside he `src/models.py` file you will find a couple of classes describing an example database.
->>>>>>> aba9bd73
+Inside the `src/models.py` file you will find a couple of classes describing an example database.
 
 Here is a 4min video explaining what UML is: [https://www.youtube.com/watch?v=UI6lqHOVHic](https://www.youtube.com/watch?v=UI6lqHOVHic)
 
@@ -30,11 +26,7 @@
 
 ## 📝Instructions
 
-<<<<<<< HEAD
 Your Job is to update the `src/models.py` file with the code needed to replicate the StarWars data model.
-=======
-Your Job is to update the `src/models.py` file with the code needed to replicate the Starwars data model.
->>>>>>> aba9bd73
 
 The project is using the SQLAlchemy Python library to generate the database.
 
